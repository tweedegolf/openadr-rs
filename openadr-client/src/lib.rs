--- conflicted
+++ resolved
@@ -412,28 +412,6 @@
             .collect())
     }
 
-<<<<<<< HEAD
-    /// Get a single program from the VTN that matches the given target
-    pub async fn get_program(&self, target: Target<'_>) -> Result<ProgramClient> {
-        let pagination = PaginationOptions { skip: 0, limit: 2 };
-
-        let mut programs = self
-            .get_programs_request(
-                Some(target.target_label()),
-                target.target_values(),
-                pagination,
-            )
-            .await?;
-
-        match programs[..] {
-            [] => Err(Error::ObjectNotFound),
-            [_] => Ok(programs.remove(0)),
-            [..] => Err(Error::DuplicateObject),
-        }
-    }
-
-=======
->>>>>>> 86ed007b
     /// Get a list of programs from the VTN with the given query parameters
     pub async fn get_program_list(&self, target: Target<'_>) -> Result<Vec<ProgramClient>> {
         let page_size = self.client_ref.default_page_size();
